# GraphQL schema example
#
# https://gqlgen.com/getting-started/

directive @authorized on FIELD_DEFINITION

type Cluster {
<<<<<<< HEAD
  cluster_id: ID!
  project_id: ID!
  cluster_name: String!
  description: String
  platform_name: String!
  access_key: String!
  is_registered: Boolean!
  is_cluster_confirmed: Boolean!
  is_active: Boolean!
  updated_at: String!
  created_at: String!
  cluster_type: String!
  no_of_schedules: Int
  no_of_workflows: Int
  token: String!
  agent_namespace: String
  serviceaccount: String
  agent_scope: String!
  agent_ns_exists: Boolean
  agent_sa_exists: Boolean
=======
	cluster_id: ID!
	project_id: ID!
	cluster_name: String!
	description: String
	platform_name: String!
	access_key: String!
	is_registered: Boolean!
	is_cluster_confirmed: Boolean!
	is_active: Boolean!
	updated_at: String!
	created_at: String!
	cluster_type: String!
	no_of_schedules: Int
	no_of_workflows: Int
	token: String!
	agent_namespace: String
	serviceaccount: String
	agent_scope: String!
	agent_ns_exists: Boolean
	agent_sa_exists: Boolean
	last_workflow_timestamp: String!
>>>>>>> 759107eb
}

input ClusterInput {
  cluster_name: String!
  description: String
  platform_name: String!
  project_id: ID!
  cluster_type: String!
  agent_namespace: String
  serviceaccount: String
  agent_scope: String!
  agent_ns_exists: Boolean
  agent_sa_exists: Boolean
}

type ClusterEvent {
  event_id: ID!
  event_type: String!
  event_name: String!
  description: String!
  cluster: Cluster!
}

type ActionPayload {
  request_type: String!
  k8s_manifest: String!
  namespace: String!
  external_data: String
}

type ClusterAction {
  project_id: ID!
  action: ActionPayload!
}

input ClusterActionInput {
  cluster_id: ID!
  action: String!
}

input ClusterEventInput {
  event_name: String!
  description: String!
  cluster_id: String!
  access_key: String!
}

input ClusterIdentity {
  cluster_id: String!
  access_key: String!
}

type ClusterConfirmResponse {
  isClusterConfirmed: Boolean!
  newClusterKey: String
  cluster_id: String
}

input WeightagesInput {
  experiment_name: String!
  weightage: Int!
}

type weightages {
  experiment_name: String!
  weightage: Int!
}

input ChaosWorkFlowInput {
  workflow_id: String
  workflow_manifest: String!
  cronSyntax: String!
  workflow_name: String!
  workflow_description: String!
  weightages: [WeightagesInput!]!
  isCustomWorkflow: Boolean!
  project_id: ID!
  cluster_id: ID!
}

type ChaosWorkFlowResponse {
  workflow_id: String!
  cronSyntax: String!
  workflow_name: String!
  workflow_description: String!
  isCustomWorkflow: Boolean!
}

type WorkflowRun {
  workflow_run_id: ID!
  workflow_id: ID!
  cluster_name: String!
  last_updated: String!
  project_id: ID!
  cluster_id: ID!
  workflow_name: String!
  cluster_type: String
  execution_data: String!
}

input WorkflowRunInput {
  workflow_id: ID!
  workflow_run_id: ID!
  workflow_name: String!
  execution_data: String!
  cluster_id: ClusterIdentity!
  completed: Boolean!
}

type PodLogResponse {
  workflow_run_id: ID!
  pod_name: String!
  pod_type: String!
  log: String!
}

input PodLog {
  cluster_id: ClusterIdentity!
  request_id: ID!
  workflow_run_id: ID!
  pod_name: String!
  pod_type: String!
  log: String!
}

input PodLogRequest {
  cluster_id: ID!
  workflow_run_id: ID!
  pod_name: String!
  pod_namespace: String!
  pod_type: String!
  exp_pod: String
  runner_pod: String
  chaos_namespace: String
}

type ScheduledWorkflows {
  workflow_id: String!
  workflow_manifest: String!
  cronSyntax: String!
  cluster_name: String!
  workflow_name: String!
  workflow_description: String!
  weightages: [weightages!]!
  isCustomWorkflow: Boolean!
  updated_at: String!
  created_at: String!
  project_id: ID!
  cluster_id: ID!
  cluster_type: String!
  isRemoved: Boolean!
}

type Workflow {
  workflow_id: String!
  workflow_manifest: String!
  cronSyntax: String!
  cluster_name: String!
  workflow_name: String!
  workflow_description: String!
  weightages: [weightages!]!
  isCustomWorkflow: Boolean!
  updated_at: String!
  created_at: String!
  project_id: ID!
  cluster_id: ID!
  cluster_type: String!
  isRemoved: Boolean!
  workflow_runs: [WorkflowRuns]
}

type WorkflowRuns {
  execution_data: String!
  workflow_run_id: ID!
  last_updated: String!
}

type clusterRegResponse {
  token: String!
  cluster_id: String!
  cluster_name: String!
}

type SSHKey {
  publicKey: String!
  privateKey: String!
}

input GitConfig {
  ProjectID: String!
  Branch: String!
  RepoURL: String!
  AuthType: AuthType!
  Token: String
  UserName: String
  Password: String
  SSHPrivateKey: String
}
type GitConfigResponse {
  Enabled: Boolean!
  ProjectID: String!
  Branch: String
  RepoURL: String
  AuthType: AuthType
  Token: String
  UserName: String
  Password: String
  SSHPrivateKey: String
}
type Query {
  # [Deprecated soon]
  getWorkFlowRuns(project_id: String!): [WorkflowRun!]! @authorized

  getCluster(project_id: String!, cluster_type: String): [Cluster!]! @authorized

  getUser(username: String!): User! @authorized

  #It is used to get projects by projectID
  getProject(projectID: String!): Project! @authorized

  #It is used to get projects by userID
  listProjects: [Project!]! @authorized

  users: [User!]! @authorized

  # [Deprecated soon]
  getScheduledWorkflows(project_id: String!): [ScheduledWorkflows]! @authorized

  ListWorkflow(project_id: String!, workflow_ids: [ID]): [Workflow]! @authorized

  getCharts(HubName: String!, projectID: String!): [Chart!]! @authorized

  getHubExperiment(experimentInput: ExperimentInput!): Chart! @authorized

  getHubStatus(projectID: String!): [MyHubStatus]! @authorized

  getYAMLData(experimentInput: ExperimentInput!): String!

  ListDataSource(project_id: String!): [DSResponse]! @authorized

  GetPromQuery(query: promInput): [promResponse!]! @authorized

  ListDashboard(project_id: String!): [listDashboardReponse] @authorized

  # Git Ops
  getGitOpsDetails(project_id: String!): GitConfigResponse! @authorized
}

type Mutation {
  #It is used to create external cluster.
  userClusterReg(clusterInput: ClusterInput!): clusterRegResponse! @authorized

  #It is used to create chaosworkflow
  createChaosWorkFlow(input: ChaosWorkFlowInput!): ChaosWorkFlowResponse!
    @authorized

  reRunChaosWorkFlow(workflowID: String!): String! @authorized

  createUser(user: CreateUserInput!): User! @authorized

  updateUser(user: UpdateUserInput!): String! @authorized

  deleteChaosWorkflow(workflowid: String!): Boolean! @authorized

  #Used for sending invitation
  sendInvitation(member: MemberInput!): Member @authorized

  #Used for accepting invitation
  acceptInvitation(member: MemberInput!): String! @authorized

  #Used for declining the invitation
  declineInvitation(member: MemberInput!): String! @authorized

  #Used for cancelling the sent invitation
  removeInvitation(member: MemberInput!): String! @authorized

  #Used for leaving a project
  leaveProject(member: MemberInput!): String! @authorized

  #It is used to confirm the subscriber registration
  clusterConfirm(identity: ClusterIdentity!): ClusterConfirmResponse!

  #It is used to send cluster related events from the subscriber
  newClusterEvent(clusterEvent: ClusterEventInput!): String!

  chaosWorkflowRun(workflowData: WorkflowRunInput!): String!

  podLog(log: PodLog!): String!

  addMyHub(myhubInput: CreateMyHub!, projectID: String!): MyHub! @authorized

  saveMyHub(myhubInput: CreateMyHub!, projectID: String!): MyHub! @authorized

  syncHub(id: ID!): [MyHubStatus!]! @authorized

  updateChaosWorkflow(input: ChaosWorkFlowInput): ChaosWorkFlowResponse!
    @authorized

  deleteClusterReg(cluster_id: String!): String! @authorized

  generaterSSHKey: SSHKey! @authorized

  updateMyHub(myhubInput: UpdateMyHub!, projectID: String!): MyHub! @authorized

  deleteMyHub(hub_id: String!): Boolean! @authorized

  # Gitops

  gitopsNotifer(clusterInfo: ClusterIdentity!, workflow_id: String!): String!

  enableGitOps(config: GitConfig!): Boolean! @authorized

  disableGitOps(project_id: String!): Boolean! @authorized

  # Analytics

  createDataSource(datasource: DSInput): DSResponse @authorized

  createDashBoard(dashboard: createDBInput): String! @authorized

  updateDataSource(datasource: DSInput!): DSResponse! @authorized

  updateDashboard(dashboard: updataDBInput): String! @authorized

  updatePanel(panelInput: [panel]): String! @authorized

  deleteDashboard(db_id: String): Boolean! @authorized

  deleteDataSource(input: deleteDSInput!): Boolean! @authorized
}

type Subscription {
  #It is used to listen cluster events from the graphql server
  clusterEventListener(project_id: String!): ClusterEvent! @authorized

  workflowEventListener(project_id: String!): WorkflowRun! @authorized

  getPodLog(podDetails: PodLogRequest!): PodLogResponse! @authorized

  #It is used to listen cluster operation request from the graphql server
  clusterConnect(clusterInfo: ClusterIdentity!): ClusterAction!
}<|MERGE_RESOLUTION|>--- conflicted
+++ resolved
@@ -5,7 +5,6 @@
 directive @authorized on FIELD_DEFINITION
 
 type Cluster {
-<<<<<<< HEAD
   cluster_id: ID!
   project_id: ID!
   cluster_name: String!
@@ -26,29 +25,7 @@
   agent_scope: String!
   agent_ns_exists: Boolean
   agent_sa_exists: Boolean
-=======
-	cluster_id: ID!
-	project_id: ID!
-	cluster_name: String!
-	description: String
-	platform_name: String!
-	access_key: String!
-	is_registered: Boolean!
-	is_cluster_confirmed: Boolean!
-	is_active: Boolean!
-	updated_at: String!
-	created_at: String!
-	cluster_type: String!
-	no_of_schedules: Int
-	no_of_workflows: Int
-	token: String!
-	agent_namespace: String
-	serviceaccount: String
-	agent_scope: String!
-	agent_ns_exists: Boolean
-	agent_sa_exists: Boolean
-	last_workflow_timestamp: String!
->>>>>>> 759107eb
+  last_workflow_timestamp: String!
 }
 
 input ClusterInput {
